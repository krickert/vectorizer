# This workflow will build a Java project with Maven, and cache/restore any dependencies to improve the workflow execution time
# For more information see: https://docs.github.com/en/actions/automating-builds-and-tests/building-and-testing-java-with-maven

# This workflow uses actions that are not certified by GitHub.
# They are provided by a third-party and are governed by
# separate terms of service, privacy policy, and support
# documentation.

name: Java CI with Maven

on:
  push:
    branches: [ "main" ]
  pull_request:
    branches: [ "main" ]

jobs:
  build:

    runs-on: ubuntu-latest

    steps:
    - name: Checkout repository and submodules
      uses: actions/checkout@v4
      with:
        lfs: true
<<<<<<< HEAD

=======
      
>>>>>>> 21b1d18f
    - name: Set up JDK 17
      uses: actions/setup-java@v4
      with:
        java-version: '17'
        distribution: 'temurin'
        cache: maven
      
    - name: Configure Maven with GitHub Packages
      run: echo $MAVEN_SETTINGS | base64 --decode > $HOME/.m2/settings.xml
      env:
        MAVEN_SETTINGS: ${{ secrets.MAVEN_SETTINGS }}

    - name: Build with Maven
      env:
        GITHUB_ACTOR: ${{ github.actor }}
        GITHUB_TOKEN: ${{ secrets.GH_PAT }}
        DOCKER_USERNAME: ${{ secrets.DOCKER_USERNAME }}
        DOCKER_PASSWORD: ${{ secrets.DOCKER_PASSWORD }}
      run: ./mvnw -B -Dpackaging=docker package deploy --file pom.xml<|MERGE_RESOLUTION|>--- conflicted
+++ resolved
@@ -24,11 +24,8 @@
       uses: actions/checkout@v4
       with:
         lfs: true
-<<<<<<< HEAD
 
-=======
-      
->>>>>>> 21b1d18f
+
     - name: Set up JDK 17
       uses: actions/setup-java@v4
       with:
